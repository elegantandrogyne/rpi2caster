#!/usr/bin/python
import RPi.GPIO as gpio
import os, sys, time, signal

# initial config, use BCM GPIO numbers
photocellGPIO = 14
buttonGPIO = 15
ledGPIO = 4

try:
# Set up the GPIO for button and green LED:
  gpio.setmode(gpio.BCM)
  gpio.setwarnings(False)
  gpio.setup(buttonGPIO, gpio.IN, pull_up_down = gpio.PUD_DOWN) # shutdown button
  gpio.setup(ledGPIO, gpio.OUT) # green LED
  gpio.output(ledGPIO,1)
# Set up the machine cycle sensor (photocell) GPIO to be used with rpi2caster:
  os.system('echo "%s" > /sys/class/gpio/export' % photocellGPIO) # BCM pin for photocell input
  os.system('echo "in" > /sys/class/gpio/gpio%s/direction' % photocellGPIO) # input
# Enable generating interrupts when the photocell becomes obscured AND lit up
  os.system('echo "both" > /sys/class/gpio/gpio%s/edge' % photocellGPIO)

except RuntimeError:

  print("You must run this program as root!")
  sys.exit()

def blink(n,speed):
  for i in range(0,n):
    gpio.output(ledGPIO,0)
    time.sleep(speed)
    gpio.output(ledGPIO,1)
    time.sleep(speed)

def signal_handler(signal, frame):
  print("Terminated by OS")
<<<<<<< HEAD
  blink(3,0.1)
# turn the green LED off if you stop the program with ctrl-C or SIGTERM
  gpio.output(ledGPIO,0)
=======
  if(signal==SIGINT):
    blink(3,0.1)
# turn the green LED off if you stop the program with ctrl-C or SIGTERM
    gpio.output(ledGPIO,0)
>>>>>>> 8007282f
  gpio.cleanup()
  os.system('echo "%s" > /sys/class/gpio/unexport' % photocellGPIO)
  sys.exit()

def shutdown():
<<<<<<< HEAD
  time.sleep(1000)
=======
  time.sleep(1)
>>>>>>> 8007282f
  if (gpio.input(buttonGPIO) == 1):   #check if you're still pressing the button after 1sec
    blink(5,0.1)
    os.system("poweroff")
    gpio.output(ledGPIO,1) # keep the green LED lit up until system shuts down completely
    gpio.cleanup()
    os.system('echo "%s" > /sys/class/gpio/unexport' % photocellGPIO)
    sys.exit()

signal.signal(signal.SIGINT, signal_handler)
signal.signal(signal.SIGTERM, signal_handler)
# gpio.add_event_detect(buttonGPIO, gpio.RISING, callback = shutdown, bouncetime = 1000)

while True:
  gpio.wait_for_edge(buttonGPIO, gpio.RISING)  # hold the program execution until interrupt
  shutdown()<|MERGE_RESOLUTION|>--- conflicted
+++ resolved
@@ -34,26 +34,16 @@
 
 def signal_handler(signal, frame):
   print("Terminated by OS")
-<<<<<<< HEAD
-  blink(3,0.1)
-# turn the green LED off if you stop the program with ctrl-C or SIGTERM
-  gpio.output(ledGPIO,0)
-=======
   if(signal==SIGINT):
     blink(3,0.1)
-# turn the green LED off if you stop the program with ctrl-C or SIGTERM
+# turn the green LED off if you stop the program with ctrl-C
     gpio.output(ledGPIO,0)
->>>>>>> 8007282f
   gpio.cleanup()
   os.system('echo "%s" > /sys/class/gpio/unexport' % photocellGPIO)
   sys.exit()
 
 def shutdown():
-<<<<<<< HEAD
-  time.sleep(1000)
-=======
   time.sleep(1)
->>>>>>> 8007282f
   if (gpio.input(buttonGPIO) == 1):   #check if you're still pressing the button after 1sec
     blink(5,0.1)
     os.system("poweroff")
